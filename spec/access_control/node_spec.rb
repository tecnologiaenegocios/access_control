--- conflicted
+++ resolved
@@ -42,16 +42,11 @@
 
     describe ".store" do
       it "returns a new Node and creates its persistent" do
-<<<<<<< HEAD
+        pending('review stub when #persist is reimplemented')
         properties = {:securable_type => 'Foo'}
         persistent = stub(:new_record? => true,
-                          :save! => true, :securable_type= => nil)
+                          :save! => nil, :securable_type= => nil, :id => 10)
         Node::Persistent.stub(:new).and_return(persistent)
-=======
-        properties = {:foo => :bar}
-        persistent = stub(:new_record? => true, :save! => true, :id => 10)
-        Node::Persistent.stub(:new).with(properties).and_return(persistent)
->>>>>>> bb76898c
 
         node = Node.store(properties)
         node.persistent.should == persistent
